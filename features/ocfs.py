--- conflicted
+++ resolved
@@ -1,20 +1,18 @@
 import os
 import sys
+
 sys.path.insert(0, os.getcwd())
 import math
-from process_data.helper import get_tagged_sentences, get_labels, extract_range
+from process_data.helper import get_tagged_sentences, get_labels, extract_range, pre_processing
 from pathlib import Path
 from sklearn.feature_extraction.text import CountVectorizer
 from baseline.baseline import do_not_tokenize
 import pandas as pd
 import numpy as np
 from sklearn.linear_model import LogisticRegression
-<<<<<<< HEAD
-import math
-=======
 from sklearn.preprocessing import normalize
 from scipy.sparse import csr_matrix
->>>>>>> d3f3b53a
+from collections import defaultdict
 
 
 def calculate_ocfs_score(fitted_docs, labels):
@@ -24,21 +22,6 @@
     :param labels: Matrix as returned by extract_range() when used to extract the labels
     :return: a vector of OCFS scores
     """
-<<<<<<< HEAD
-    fitted_docs_pd_frame = pd.DataFrame(fitted_docs.toarray())
-    fitted_docs_pd_frame["Label"] = labels["Label"]
-    all_mean = fitted_docs_pd_frame.mean(axis=0)
-    class_mean = fitted_docs_pd_frame.groupby("Label").mean()
-
-    # Sorry for that one, I tried to keep it compact due to memory issues
-    # The argument of np.sum is a list of the mean of features for each class
-    # when the mean of a featur is calculated for a class, it gets added along the rows (axis=0)
-    # to get a feature score for each feature...
-    ocfs = np.sum([np.square(class_mean.loc[label,] - all_mean) for label in class_mean.index], axis=0)
-    # print(np.square(class_mean.iloc[idx,] - all_mean))
-    # print(class_mean.loc[class_mean['Label'] == "positive"])
-
-=======
     # fitted_docs_pd_frame = pd.DataFrame(fitted_docs.toarray())
     # fitted_docs_pd_frame["Label"] = labels["Label"]
     # print(fitted_docs_pd_frame)
@@ -55,16 +38,16 @@
     # ocfs = np.sum([(classSamples[label]/totalSamples)*np.square(class_mean.loc[label,] - all_mean) for label in class_mean.index], axis=0)
     # # print(np.square(class_mean.iloc[idx,] - all_mean))
     # # print(class_mean.loc[class_mean['Label'] == "positive"])
-    docs = pd.SparseDataFrame(fitted_docs)
-    docs = docs.fillna(0) 
-    docs["Label"] = labels["Label"]
+    docs = pd.SparseDataFrame(fitted_docs, default_fill_value=0)
+    docs["Label"] = labels
     totalSamples = len(docs)
-    allMean = fitted_docs.mean(axis=0)   #  Don't know why mean with dataframe directly yields inaccurate results
+    allMean = fitted_docs.mean(axis=0)  # Don't know why mean with dataframe directly yields inaccurate results
     allMean = pd.Series(np.ravel(allMean))
     classMean = docs.groupby("Label").mean()
     classSamples = docs.groupby("Label").size()
-    ocfs = np.sum([(classSamples[label]/totalSamples)*np.square(classMean.loc[label] - allMean) for label in classMean.index], axis=0)
->>>>>>> d3f3b53a
+    ocfs = np.sum(
+        [(classSamples[label] / totalSamples) * np.square(classMean.loc[label] - allMean) for label in classMean.index],
+        axis=0)
     return ocfs
 
 
@@ -79,10 +62,6 @@
 
     return [idx for idx, val in enumerate(ocfs) if val < lowest_val or val > highest_val]
 
-<<<<<<< HEAD
-def main():
-    parent_dir = Path(__file__).parents[1]
-=======
 
 def gen_pos_features(docs, tags, weight):
     """
@@ -97,14 +76,23 @@
     data = []
     vocabulary = {}
     for d, e in zip(docs, tags):
+        #print(d, len(d), len(e))
+        temp_index = defaultdict(int)
         for term, pos in zip(d, e):
             index = vocabulary.setdefault(term, len(vocabulary))
-            indices.append(index)
+            temp_index[index] += 1
             val = weight.setdefault(pos, 0)
-            data.append(val)
+            temp_index[index] = temp_index[index] * val
+
+        # avoid to create 2 times the same indices within a same document, indices need to be sorted as well
+        for key in sorted(temp_index.keys()):
+            indices.append(key)
+            data.append(temp_index[key])
+        # indptr.append(indptr[-1] + len(e))
         indptr.append(len(indices))
     pos_train = csr_matrix((data, indices, indptr), dtype=float)
     pos_train_normalized = normalize(pos_train, norm='l1', copy=False)
+
     return pos_train_normalized
 
 
@@ -119,35 +107,40 @@
     tempMat = matrix.tocoo()
     keep = ~np.in1d(tempMat.col, drop_idx)
     tempMat.data, tempMat.row, tempMat.col = tempMat.data[keep], tempMat.row[keep], tempMat.col[keep]
-    tempMat.col -= drop_idx.searchsorted(tempMat.col)  #  decrease column indices
+    tempMat.col -= drop_idx.searchsorted(tempMat.col)  # decrease column indices
     tempMat._shape = (tempMat.shape[0], tempMat.shape[1] - len(drop_idx))
     return tempMat.tocsr()
 
 
 def main():
-    # parent_dir = Path(__file__).parents[1]
+    #parent_dir = Path(__file__).parents[1]
     parent_dir = os.getcwd() # my sys.path is different from PyCharm
->>>>>>> d3f3b53a
     DATA_SET_PATH = os.path.join(parent_dir, "dataset/raw_data_by_year/train/")
     TAGGED_SENTENCES = os.path.join(DATA_SET_PATH, 'text_cleaned_pos.csv')
     LABELS = os.path.join(DATA_SET_PATH, 'shuffled.csv')
 
-<<<<<<< HEAD
-    DEV_RANGE = (0, 6000)
-    TEST_RANGE = (DEV_RANGE[1], 18000)
-    TRAINING_RANGE = (TEST_RANGE[1], 61212)
-    #TRAINING_RANGE = (0, math.floor(0.7 * 61212))
-    #DEV_RANGE = (TRAINING_RANGE[1], math.floor(0.8 * 61212))
-    #TEST_RANGE = (DEV_RANGE[1], 61212)
-
-=======
->>>>>>> d3f3b53a
-    all_docs, all_tags = get_tagged_sentences(DATA_SET_PATH, TAGGED_SENTENCES)
-    all_labels = get_labels(LABELS)
+    START_RANGE = 0
+    END_RANGE = 3000  # Set to None to get the whole set...
+
+    tagged_sentences = get_tagged_sentences(DATA_SET_PATH, TAGGED_SENTENCES, start_range=START_RANGE,
+                                            end_range=END_RANGE, split_pos=False)
+
+    pos_groups = {"V": ["V"], "A": ["A"], "N": ["N"], "R": ["R"]}
+    tagged_sentences = pre_processing(tagged_sentences, pos_grouping=pos_groups)
+
+    all_docs = []
+    all_tags = []
+
+    for tagged_sentence in tagged_sentences:
+        words, tags = zip(*tagged_sentence)
+        all_docs.append(list(words))
+        all_tags.append(list(tags))
+
+    all_labels = get_labels(LABELS, start_range=START_RANGE, end_range=END_RANGE)
     samplesLen = len(all_labels)
     testEnd = math.floor(0.3 * samplesLen)  # 20% for test
     devEnd = math.floor(0.1 * samplesLen)  # 10% for dev
-    
+
     DEV_RANGE = (0, devEnd)
     TEST_RANGE = (devEnd, testEnd)
     TRAINING_RANGE = (testEnd, samplesLen)
@@ -165,50 +158,48 @@
         binary=True  # replaces bow_train = (bow_train >= 1).astype(int)
     )
     bow_train = bag_of_words.fit_transform(all_docs)
+    dev_labels = np.ravel(dev_labels)
+    all_labels = np.ravel(all_labels)
+    #
+    # print("BOW" , bow_train.shape)
+    # print("BOW", bow_train)
     ocfs = calculate_ocfs_score(bow_train, all_labels)
     feature_idx = retrieve_features_to_remove(ocfs, 10 ** -7, 10 ** -2)
-    print(bow_train.shape)
+    # print(bow_train.shape)
     # print(feature_idx)
     # print(len(feature_idx))
-    # vocabulary = dict(map(reversed, bag_of_words.vocabulary_.items()))
-    # words_to_ignore = [vocabulary[idx] for idx in feature_idx]
-
-    dev_labels = np.ravel(dev_labels)
-    all_labels = np.ravel(all_labels)
+    vocabulary = dict(map(reversed, bag_of_words.vocabulary_.items()))
+    words_to_ignore = [vocabulary[idx] for idx in feature_idx]
 
     # Removing the features by setting them to zero...
     # pd_bow_train = pd.DataFrame(bow_train.toarray())
     # for idx in feature_idx:
     #     pd_bow_train.iloc[:, idx] = 0
-    pd_bow_train = drop_cols(bow_train, feature_idx)
-    print(pd_bow_train.shape)
-
-    # Train classifier on Bag of Words (Term Presence) and TF-IDF
-    bow_classifier = LogisticRegression(random_state=0, solver='lbfgs',
+    # pd_bow_train = drop_cols(bow_train, feature_idx)
+    # print(pd_bow_train.shape)
+    #
+    # # Train classifier on Bag of Words (Term Presence) and TF-IDF
+    # bow_classifier = LogisticRegression(random_state=0, solver='lbfgs',
+    #                                     multi_class='multinomial',
+    #                                     max_iter=5000
+    #                                     ).fit(pd_bow_train, all_labels)
+    # bow_test_acc = bow_classifier.score(pd_bow_train, all_labels)
+
+    # print(bow_test_acc)
+
+    pos_vocab = {'N': 2, 'V': 3, 'A': 4, 'R': 5}  # 5 for N, 3 for V, 2 for A, 1 for R
+    pos_train = gen_pos_features(all_docs, all_tags, pos_vocab)
+    # print("POS SHAPE", pos_train.shape)
+    ocfs_pos = calculate_ocfs_score(pos_train, all_labels)
+    pos_feature_idx = retrieve_features_to_remove(ocfs_pos, 10 ** -7, 10 ** -2)
+    pd_pos_train = drop_cols(pos_train, pos_feature_idx)
+    pos_classifier = LogisticRegression(random_state=0, solver='lbfgs',
                                         multi_class='multinomial',
                                         max_iter=5000
-<<<<<<< HEAD
-                                        ).fit(bow_train, dev_labels)
-    bow_test_acc = bow_classifier.score(pd_bow_train, dev_labels)
-
-    print(bow_test_acc)
-
-
-=======
-                                        ).fit(pd_bow_train, all_labels)
-    bow_test_acc = bow_classifier.score(pd_bow_train, all_labels)
-
-    print(bow_test_acc)
-
-    # pos_vocab = {'N': 2, 'V':3, 'A':4, 'R':5}  # 5 for N, 3 for V, 2 for A, 1 for R
-    # pos_train = gen_pos_features(all_docs, all_tags, pos_vocab)
-    # pos_classifier = LogisticRegression(random_state=0, solver='lbfgs',
-    #                                     multi_class='multinomial',
-    #                                     max_iter=5000
-    #                                     ).fit(pos_train, all_labels)
-    # pos_train_acc = pos_classifier.score(pos_train, all_labels)
-    # print(pos_train_acc)
-    
->>>>>>> d3f3b53a
+                                        ).fit(pd_pos_train, all_labels)
+    pos_train_acc = pos_classifier.score(pd_pos_train, all_labels)
+    print(pos_train_acc)
+
+
 if __name__ == "__main__":
     main()