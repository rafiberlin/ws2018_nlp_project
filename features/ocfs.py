import os
import sys

sys.path.insert(0, os.getcwd())
import math
from process_data.helper import get_tagged_sentences, get_labels, extract_range, pre_processing
from pathlib import Path
from sklearn.feature_extraction.text import CountVectorizer
from baseline.baseline import do_not_tokenize
import pandas as pd
import numpy as np
from sklearn.linear_model import LogisticRegression
from sklearn.preprocessing import normalize
from scipy.sparse import csr_matrix
from collections import defaultdict
import time


def calculate_ocfs_score(fitted_docs, labels):
    """
    Calculate for each feature the OCFS Score, returned in a vector
    :param fitted_docs: Matrix as returned by fit_transform() in sklearn
    :param labels: Matrix as returned by extract_range() when used to extract the labels
    :return: a vector of OCFS scores
    """

    def calculateMean(label):
        """
        Crude implementation of mean, but faster for sparse
        matrix compared to pandas.DataFrame.mean()
        :param label:
        :return:
        """
        df = docs.loc[docs["Label"] == label]
        df = df.drop(['Label'], axis=1)
        dfLen = len(df)
        mat = df.to_coo().tocsr()
        mean = mat.sum(axis=0, dtype=float) / dfLen
        mean = pd.Series(np.ravel(mean))
        return mean

    # fitted_docs_pd_frame = pd.DataFrame(fitted_docs.toarray())
    # fitted_docs_pd_frame["Label"] = labels["Label"]
    # print(fitted_docs_pd_frame)
    # totalSamples = len(fitted_docs_pd_frame)
    # all_mean = fitted_docs_pd_frame.mean(axis=0)
    # print(all_mean)
    # class_mean = fitted_docs_pd_frame.groupby("Label").mean()
    # print(class_mean)
    # classSamples = fitted_docs_pd_frame.groupby("Label").size()
    # # Sorry for that one, I tried to keep it compact due to memory issues
    # # The argument of np.sum is a list of the mean of features for each class
    # # when the mean of a featur is calculated for a class, it gets added along the rows (axis=0)
    # # to get a feature score for each feature...
    # ocfs = np.sum([(classSamples[label]/totalSamples)*np.square(class_mean.loc[label,] - all_mean) for label in class_mean.index], axis=0)
    # # print(np.square(class_mean.iloc[idx,] - all_mean))
    # # print(class_mean.loc[class_mean['Label'] == "positive"])
    docs = pd.SparseDataFrame(fitted_docs)
    docs = docs.fillna(0)
    docs["Label"] = labels
    totalSamples = len(docs)
    # Don't know why mean with dataframe directly yields inaccurate results
    allMean = fitted_docs.mean(axis=0)
    allMean = pd.Series(np.ravel(allMean))
    classgroup = docs.groupby("Label")
    classSamples = docs.groupby("Label").size()
    classMean = {}

    for label in classSamples.index:
        classMean[label] = calculateMean(label)
    ocfs = np.sum(
        [(classSamples[label] / totalSamples) * np.square(classMean[label] - allMean) for label in classSamples.index],
        axis=0)
    return ocfs


def retrieve_features_to_remove(ocfs, lowest_val, highest_val):
    """
    Return the index of the features to discard, based on some boundary values
    :param ocfs:
    :param lowest_val:
    :param highest_val:
    :return:
    """

    return [idx for idx, val in enumerate(ocfs) if val < lowest_val or val > highest_val]


#  DEPRECATED, USE posVectorizer METHOD INSTEAD
# def gen_pos_features(docs, tags, weight):
#     """
#     Generate POS features for given docs and tags based on specific weighting scheme.
#     :param docs:
#     :param tags:
#     :param weight:
#     :return:
#     """
#     indptr = [0]
#     indices = []
#     data = []
#     vocabulary = {}
#     for d, e in zip(docs, tags):
#         #print(d, len(d), len(e))
#         temp_index = defaultdict(int)
#         for term, pos in zip(d, e):
#             index = vocabulary.setdefault(term, len(vocabulary))
#             temp_index[index] += 1
#             val = weight.setdefault(pos, 0)
#             temp_index[index] = temp_index[index] * val

#         # avoid to create 2 times the same indices within a same document, indices need to be sorted as well
#         for key in sorted(temp_index.keys()):
#             indices.append(key)
#             data.append(temp_index[key])
#         # indptr.append(indptr[-1] + len(e))
#         indptr.append(len(indices))
#     pos_train = csr_matrix((data, indices, indptr), dtype=float)
#     pos_train_normalized = normalize(pos_train, norm='l1', copy=False)
#     # print(temp_index)
#     return pos_train_normalized, vocabulary, pos_train_normalized.shape

#  DEPRECATED, USE posVectorizer METHOD INSTEAD
# def convert(docs, tags, weight, vocabulary, dim):
#     """
#     docstring here
#     :param docs:
#     :param tags:
#     :param weight:
#     :param vocabulary:
#     :return:
#     """
#     indptr = [0]
#     indices = []
#     data = []
#     column = dim[1]
#     for d, e in zip(docs, tags):
#         #print(d, len(d), len(e))
#         temp_index = defaultdict(int)
#         for term, pos in zip(d, e):
#             if term in vocabulary.keys():
#                 index = vocabulary[term]
#                 temp_index[index] += 1
#                 val = weight.setdefault(pos, 0)
#                 temp_index[index] = temp_index[index] * val

#         # avoid to create 2 times the same indices within a same document, indices need to be sorted as well
#         for key in sorted(temp_index.keys()):
#             indices.append(key)
#             data.append(temp_index[key])
#         # indptr.append(indptr[-1] + len(e))
#         indptr.append(len(indices))
#     pos_train = csr_matrix((data, indices, indptr), shape=(len(docs), column), dtype=float)
#     pos_train_normalized = normalize(pos_train, norm='l1', copy=False)
#     return pos_train_normalized


def drop_cols(matrix, drop_idx):
    """
    Drop column given index to be dropped.Based on https://stackoverflow.com/questions/23966923/delete-columns-of-matrix-of-csr-format-in-python
    :param matrix:
    :param drop_idx:
    :return:
    """
    drop_idx = np.unique(drop_idx)
    tempMat = matrix.tocoo()
    keep = ~np.in1d(tempMat.col, drop_idx)
    tempMat.data, tempMat.row, tempMat.col = tempMat.data[keep], tempMat.row[keep], tempMat.col[keep]
    tempMat.col -= drop_idx.searchsorted(tempMat.col)  # decrease column indices
    tempMat._shape = (tempMat.shape[0], tempMat.shape[1] - len(drop_idx))
    return tempMat.tocsr()


class PosVectorizer:
    def __init__(self, weight):
        self.weight = weight
        self.vocabulary = defaultdict(int)
        self.dim = None

<<<<<<< HEAD
    def fit(self, docs, tags):
        """
        Generate POS features for given docs and tags based on specific weighting scheme.
        :param docs:
        :param tags:
        :param weight:
        :return:
        """

        data, indices, indptr = self._core_fit_logic(docs, tags)
=======
    def _generate_sparse_data(self, docs, tags, fit_flag=True, idx_vocabulary={}):
        indptr = [0]
        indices = []
        data = []
        vocabulary = idx_vocabulary
        for d, e in zip(docs, tags):
            temp_index = defaultdict(int)
            for term, pos in zip(d, e):
                word_key = (term, pos)
                if fit_flag:  # for fitting
                    index = vocabulary.setdefault(word_key, len(vocabulary))
                    val = self.weight.setdefault(pos, 0)
                    temp_index[index] += val
                else:  # for transform
                    if word_key in vocabulary.keys():
                        index = vocabulary[word_key]
                        val = self.weight.setdefault(pos, 0)
                        temp_index[index] += val

            # avoid to create 2 times the same indices within a same document, indices need to be sorted as well
            for key in sorted(temp_index.keys()):
                indices.append(key)
                data.append(temp_index[key])
            # indptr.append(indptr[-1] + len(e))
            indptr.append(len(indices))
        return data, indices, indptr, vocabulary

    def fit(self, docs, tags):
        """
        Generate POS features for given docs and tags based on specific weighting scheme.
        :param docs:
        :param tags:
        :param weight:
        :return:
        """
        data, indices, indptr, self.vocabulary = self._generate_sparse_data(docs, tags)
>>>>>>> 9d3c07ad
        posMat = csr_matrix((data, indices, indptr), dtype=float)
        posMat_normalized = normalize(posMat, norm='l1', copy=False)
        self.dim = posMat_normalized.shape
        return posMat_normalized

    def _core_fit_logic(self, docs, tags, use_transform=False):
        """
        Given documents and labels, return the necessary parameters for a csr matrix
        :param docs:
        :param tags:
        :param use_transform: if False, to be used in the transform function. If True, to be used in the fit function
        :return: data, indices, indptr
        """
<<<<<<< HEAD

        indptr = [0]
        indices = []
        data = []
        for d, e in zip(docs, tags):
            temp_index = defaultdict(int)
            for term, pos in zip(d, e):
                word_key = (term, pos,)
                if (use_transform and word_key in self.vocabulary.keys()) or not use_transform:
                    index = self.vocabulary.setdefault(word_key, len(self.vocabulary))
                    val = self.weight.setdefault(pos, 0)
                    temp_index[index] += val

            # avoid to create 2 times the same indices within a same document, indices need to be sorted as well
            for key in sorted(temp_index.keys()):
                indices.append(key)
                data.append(temp_index[key])
            indptr.append(len(indices))
        return data, indices, indptr

    def transform(self, docs, tags):
        """
        docstring here
        :param docs:
        :param tags:
        :return:
        """
        column = self.dim[1]
        data, indices, indptr = self._core_fit_logic(docs, tags, True)
=======
        column = self.dim[1]
        data, indices, indptr, self.vocabulary = self._generate_sparse_data(docs, tags, fit_flag=False, idx_vocabulary=self.vocabulary)
>>>>>>> 9d3c07ad
        posMat = csr_matrix((data, indices, indptr), shape=(len(docs), column), dtype=float)
        posMat_normalized = normalize(posMat, norm='l1', copy=False)
        return posMat_normalized


def main():
    parent_dir = Path(__file__).parents[1]
    # parent_dir = os.getcwd() # my sys.path is different from PyCharm
    DATA_SET_PATH = os.path.join(parent_dir, "dataset")
    TAGGED_SENTENCES = os.path.join(DATA_SET_PATH, 'text_cleaned_pos.csv')
    LABELS = os.path.join(DATA_SET_PATH, 'shuffled.csv')

    START_RANGE = 0
    END_RANGE = None  # Set to None to get the whole set...

    tagged_sentences = get_tagged_sentences(DATA_SET_PATH, TAGGED_SENTENCES, start_range=START_RANGE,
                                            end_range=END_RANGE, split_pos=False)

    pos_groups = {"V": ["V"], "A": ["A"], "N": ["N"], "R": ["R"]}
    tagged_sentences = pre_processing(tagged_sentences, pos_grouping=pos_groups)

    all_docs = []
    all_tags = []

    for tagged_sentence in tagged_sentences:
        words, tags = zip(*tagged_sentence)
        all_docs.append(list(words))
        all_tags.append(list(tags))

    all_labels = get_labels(LABELS, start_range=START_RANGE, end_range=END_RANGE)
    # samplesLen = len(all_labels)
    # testEnd = math.floor(0.3 * samplesLen)  # 20% for test
    # devEnd = math.floor(0.1 * samplesLen)  # 10% for dev

    # DEV_RANGE = (0, devEnd)
    # TEST_RANGE = (devEnd, testEnd)
    # TRAINING_RANGE = (testEnd, samplesLen)

    # dev_docs = extract_range(all_docs, DEV_RANGE[0], DEV_RANGE[1])
    # dev_labels = extract_range(all_labels, DEV_RANGE[0], DEV_RANGE[1])
    # dev_tags = extract_range(all_tags, DEV_RANGE[0], DEV_RANGE[1])
    # docs, tags = get_tagged_sentences(path, TAGGED_SENTENCES,)
    # labels = get_labels(LABELS)
    dataLen = len(all_labels)
    trainEnd = math.floor(0.7 * dataLen)  # 70% for train
    testStart = math.floor(0.8 * dataLen)  # 20% for test
    train_docs, test_docs = all_docs[:trainEnd], all_docs[testStart:]
    train_labels, test_labels = all_labels[:trainEnd], all_labels[testStart:]
    train_tags, test_tags = all_tags[:trainEnd], all_tags[testStart:]

    # work around to prevent scikit performing tokenizing on already tokenized documents...
    bag_of_words = CountVectorizer(
        analyzer='word',
        tokenizer=do_not_tokenize,
        preprocessor=do_not_tokenize,
        token_pattern=None,
        # stop_words="english"
        binary=True  # replaces bow_train = (bow_train >= 1).astype(int)
    )
    bow_train = bag_of_words.fit_transform(train_docs)
    # dev_labels = np.ravel(dev_labels)
    all_labels = np.ravel(all_labels)
    train_labels = np.ravel(train_labels)
    test_labels = np.ravel(test_labels)
    #
    # print("BOW" , bow_train.shape)
    # print("BOW", bow_train)
    # ocfs = calculate_ocfs_score(bow_train, train_labels)
    # feature_idx = retrieve_features_to_remove(ocfs, 10 ** -7, 10 ** -2)
    # print(bow_train.shape)
    # print(feature_idx)
    # print(len(feature_idx))
    # vocabulary = dict(map(reversed, bag_of_words.vocabulary_.items()))
    # words_to_ignore = [vocabulary[idx] for idx in feature_idx]

    # Removing the features by setting them to zero...
    # pd_bow_train = pd.DataFrame(bow_train.toarray())
    # for idx in feature_idx:
    #     pd_bow_train.iloc[:, idx] = 0
    # pd_bow_train = drop_cols(bow_train, feature_idx)
    # print(pd_bow_train.shape)
    #
    # Train classifier on Bag of Words (Term Presence) and TF-IDF
    # bow_classifier = LogisticRegression(random_state=0, solver='lbfgs',
    #                                     multi_class='multinomial',
    #                                     max_iter=5000
    #                                     ).fit(pd_bow_train, train_labels)
    # bow_train_acc = bow_classifier.score(pd_bow_train, train_labels)
    # pd_bow_test = bag_of_words.transform(test_docs)
    # pd_bow_test = drop_cols(pd_bow_test, feature_idx)
    # bow_test_acc = bow_classifier.score(pd_bow_test, test_labels)

    # print(bow_train_acc)
    # print(bow_test_acc)

    pos_vocab = {'N': 2, 'V': 3, 'A': 4, 'R': 5}  # 5 for N, 3 for V, 2 for A, 1 for R
    # pos_train, word_idx, dim = gen_pos_features(train_docs, train_tags, pos_vocab)
    posFeatures = PosVectorizer(pos_vocab)
    pos_train = posFeatures.fit(train_docs, train_tags)
    ocfs_pos = calculate_ocfs_score(pos_train, train_labels)
    pos_feature_idx = retrieve_features_to_remove(ocfs_pos, 10 ** -7, 10 ** -1)
    pd_pos_train = drop_cols(pos_train, pos_feature_idx)
    pos_classifier = LogisticRegression(random_state=0, solver='lbfgs',
                                        multi_class='multinomial',
                                        max_iter=5000
                                        ).fit(pd_pos_train, train_labels)
    pos_train_acc = pos_classifier.score(pd_pos_train, train_labels)

    # pos_test = gen_pos_features(test_docs, test_tags, pos_vocab)
    # pos_test = convert(test_docs, test_tags, pos_vocab, word_idx, dim)
    pos_test = posFeatures.transform(test_docs, test_tags)
    pd_pos_test = drop_cols(pos_test, pos_feature_idx)
    pos_test_acc = pos_classifier.score(pd_pos_test, test_labels)
    print(pos_train_acc)
    print(pos_test_acc)
    # print(pd_pos_train.shape)
    # print(pd_pos_test.shape)


if __name__ == "__main__":
    main()<|MERGE_RESOLUTION|>--- conflicted
+++ resolved
@@ -176,78 +176,16 @@
         self.vocabulary = defaultdict(int)
         self.dim = None
 
-<<<<<<< HEAD
-    def fit(self, docs, tags):
-        """
-        Generate POS features for given docs and tags based on specific weighting scheme.
-        :param docs:
-        :param tags:
-        :param weight:
-        :return:
-        """
-
-        data, indices, indptr = self._core_fit_logic(docs, tags)
-=======
-    def _generate_sparse_data(self, docs, tags, fit_flag=True, idx_vocabulary={}):
-        indptr = [0]
-        indices = []
-        data = []
-        vocabulary = idx_vocabulary
-        for d, e in zip(docs, tags):
-            temp_index = defaultdict(int)
-            for term, pos in zip(d, e):
-                word_key = (term, pos)
-                if fit_flag:  # for fitting
-                    index = vocabulary.setdefault(word_key, len(vocabulary))
-                    val = self.weight.setdefault(pos, 0)
-                    temp_index[index] += val
-                else:  # for transform
-                    if word_key in vocabulary.keys():
-                        index = vocabulary[word_key]
-                        val = self.weight.setdefault(pos, 0)
-                        temp_index[index] += val
-
-            # avoid to create 2 times the same indices within a same document, indices need to be sorted as well
-            for key in sorted(temp_index.keys()):
-                indices.append(key)
-                data.append(temp_index[key])
-            # indptr.append(indptr[-1] + len(e))
-            indptr.append(len(indices))
-        return data, indices, indptr, vocabulary
-
-    def fit(self, docs, tags):
-        """
-        Generate POS features for given docs and tags based on specific weighting scheme.
-        :param docs:
-        :param tags:
-        :param weight:
-        :return:
-        """
-        data, indices, indptr, self.vocabulary = self._generate_sparse_data(docs, tags)
->>>>>>> 9d3c07ad
-        posMat = csr_matrix((data, indices, indptr), dtype=float)
-        posMat_normalized = normalize(posMat, norm='l1', copy=False)
-        self.dim = posMat_normalized.shape
-        return posMat_normalized
-
-    def _core_fit_logic(self, docs, tags, use_transform=False):
-        """
-        Given documents and labels, return the necessary parameters for a csr matrix
-        :param docs:
-        :param tags:
-        :param use_transform: if False, to be used in the transform function. If True, to be used in the fit function
-        :return: data, indices, indptr
-        """
-<<<<<<< HEAD
-
+    def _generate_sparse_data(self, docs, tags, fit_flag=True):
         indptr = [0]
         indices = []
         data = []
         for d, e in zip(docs, tags):
             temp_index = defaultdict(int)
             for term, pos in zip(d, e):
-                word_key = (term, pos,)
-                if (use_transform and word_key in self.vocabulary.keys()) or not use_transform:
+                word_key = (term, pos)
+                ## Either fitting or Transforming
+                if fit_flag or (not fit_flag and word_key in self.vocabulary.keys()):
                     index = self.vocabulary.setdefault(word_key, len(self.vocabulary))
                     val = self.weight.setdefault(pos, 0)
                     temp_index[index] += val
@@ -259,6 +197,21 @@
             indptr.append(len(indices))
         return data, indices, indptr
 
+    def fit(self, docs, tags):
+        """
+        Generate POS features for given docs and tags based on specific weighting scheme.
+        :param docs:
+        :param tags:
+        :param weight:
+        :return:
+        """
+        self.vocabulary.clear()
+        data, indices, indptr = self._generate_sparse_data(docs, tags)
+        posMat = csr_matrix((data, indices, indptr), dtype=float)
+        posMat_normalized = normalize(posMat, norm='l1', copy=False)
+        self.dim = posMat_normalized.shape
+        return posMat_normalized
+
     def transform(self, docs, tags):
         """
         docstring here
@@ -267,11 +220,7 @@
         :return:
         """
         column = self.dim[1]
-        data, indices, indptr = self._core_fit_logic(docs, tags, True)
-=======
-        column = self.dim[1]
-        data, indices, indptr, self.vocabulary = self._generate_sparse_data(docs, tags, fit_flag=False, idx_vocabulary=self.vocabulary)
->>>>>>> 9d3c07ad
+        data, indices, indptr = self._generate_sparse_data(docs, tags, fit_flag=False)
         posMat = csr_matrix((data, indices, indptr), shape=(len(docs), column), dtype=float)
         posMat_normalized = normalize(posMat, norm='l1', copy=False)
         return posMat_normalized
