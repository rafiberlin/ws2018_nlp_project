import os
import sys
import time
<<<<<<< HEAD
from model.pos import return_best_pos_weight, create_fitted_model, save_model, load_model
from process_data.helper import get_tagged_sentences, get_labels, get_pos_datasets
=======
from model.train_model import return_best_pos_weight
from process_data.helper import get_tagged_sentences, get_labels
>>>>>>> fe547515

from sklearn.metrics import f1_score


def get_pos_groups_from_vocab(pos_vocab):
    """
    Assumption: Key for merged groups A and V is A+V
    :param pos_vocab:
    :return:
    """
    return {key: key.split("+") for key in pos_vocab.keys()}


def save_results(result_path, filename, results):
    """
    Save the results
    :param result_path:
    :param filename:
    :param results:
    :return:
    """

    # Save results
    orig_stdout = sys.stdout
    output = os.path.join(result_path, filename)
    with open(output, 'w') as file:
        sys.stdout = file
        for item in results:
            print(item)
    sys.stdout = orig_stdout


def create_prefix_for_model_persistence(p_vocab,
                                        f_to_delete,
                                        u_weights,
                                        train_percent):
    """
    Create aprefix based on the parameters
    :param p_vocab:
    :param f_to_delete:
    :param u_weights:
    :param train_percent:
    :return:
    """
    pref = ""
    for pos in sorted(p_vocab.keys()):
        pref += pos + str(p_vocab[pos]) + "_"
    pref += str(f_to_delete) + "_" + str(u_weights["bow"]) + "_" + str(u_weights["pos"]) + "_" + str(train_percent)
    return pref


def create_prefix(p_groups,
                  w_scale,
                  f_to_delete,
                  u_weights,
                  training_percent,
                  test_percent):
    """
    Creates a prefix based on the model parameters
    :param p_groups:
    :param w_scale:
    :param f_to_delete:
    :param u_weights:
    :param training_percent:
    :param test_percent:
    :return:
    """
    prefix_group = "_".join(["-".join(value) for value in sorted(p_groups.values())])
    union_weight_prefix = str(u_weights["bow"]) + "_" + str(u_weights["pos"])
    training = str(training_percent) + "_" + str(test_percent)
    prefix = prefix_group + "_" + str(
        w_scale) + "_" + str(f_to_delete) + "_" + union_weight_prefix + "_" + training
    return prefix


def run_logic(tagged_sentences, all_labels, pos_groups, weighing_scale, feature_to_delete,
              union_weights, training_percent, test_percent, split_job):
    """
    Run the main logic of the project given the parameters
    :param tagged_sentences:
    :param all_labels:
    :param pos_groups:
    :param weighing_scale:
    :param feature_to_delete:
    :param union_weights:
    :param training_percent:
    :param test_percent:
    :param split_job:
    :return:
    """

    file_prefix = create_prefix(pos_groups, weighing_scale, feature_to_delete, union_weights, training_percent,
                                test_percent)
    process_start = time.time()
    print("Training started: " + file_prefix)
    weight_list = return_best_pos_weight(tagged_sentences, all_labels, pos_groups, weighing_scale, feature_to_delete,
                                         union_weights, training_percent, test_percent, split_job)

    process_end = time.time()
    print("Elapsed time: ", file_prefix, process_end - process_start)

    # Sort accuracy and F1 score
    merge_accuracy = []
    merge_f1 = []
    for element in weight_list:
        merge_accuracy.extend(element)
        merge_f1.extend(element)
    # This is how entries look like
    #  ({'A': 5, 'R': 5, 'V': 5, 'N': 5, 'DEFAULT': 0}, (0.8800877520537714, 0.631544556072858, 0.5874320257269785))
    # we take the second entry in the main tuple and sort by the third value
    merge_f1.sort(reverse=True, key=lambda tup: tup[1][2])
    merge_accuracy.sort(reverse=True, key=lambda tup: tup[1][1])

    number_results = len(merge_accuracy)
    keep_best = 20
    if number_results < keep_best:
        keep_best = number_results

    save_results(results_path, file_prefix + "_" + "f1_pos_bow.txt", merge_f1[:keep_best])
    save_results(results_path, file_prefix + "_" + "accuracy_pos_bow.txt", merge_accuracy[:keep_best])


# Main Entry Point
if __name__ == "__main__":
    # nltk.download('stopwords')
    parent_dir = os.getcwd()
<<<<<<< HEAD
    data_set_path = os.path.join(parent_dir, os.path.join("dataset", "processed"))
    model_path = os.path.join(parent_dir, os.path.join("dataset", "model"))
=======
    data_set_path = os.path.join(parent_dir, "dataset", "processed")
>>>>>>> fe547515
    results_path = os.path.join(parent_dir, "results")
    tagged_sentences = os.path.join(data_set_path, 'text_cleaned_pos.csv')
    labels = os.path.join(data_set_path, 'shuffled.csv')

    start_range = 0
    end_range = None  # Set to None to get the whole set...
    tagged_sentences = get_tagged_sentences(data_set_path, tagged_sentences, start_range=start_range,
                                            end_range=end_range, split_pos=False)

    all_labels = get_labels(labels, start_range=start_range, end_range=end_range)
    pos_groups = {"V": ["V"], "A": ["A"], "N": ["N"], "R": ["R"]}
    weighing_scale = 5
    feature_to_delete = 23000
    union_weights = {'bow': 0.3, 'pos': 0.7, }
    training_percent = 0.7
    test_percent = 0.2
    split_job = True

    # True for train False for predict
    train_or_predict = False
    model_extension = ".libobj"

    if train_or_predict:

        prefix_args = [

            # First tests which were run
            # [{"V": ["V"], "A": ["A"], "N": ["N"], "R": ["R"]}, 5, 0, {'bow': 0.7, 'pos': 0.3, }, training_percent,
            #  test_percent],
            # [{"V": ["V"], "A": ["A"], "N": ["N"], "R": ["R"]}, 5, 30000, {'bow': 0.7, 'pos': 0.3, }, training_percent,
            #  test_percent],
            # [{"V": ["V"], "A": ["A"], "N": ["N"], "R": ["R"]}, 5, 35000, {'bow': 0.7, 'pos': 0.3, }, training_percent,
            #  test_percent],
            # Test set focusing on having a bigger weight on POS in the Union Feature
            # [{"V": ["V"], "A": ["A"], "N": ["N"], "R": ["R"]}, 5, 23000, {'bow': 0.3, 'pos': 0.7, }, training_percent,
            #  test_percent],
            # [{"V": ["V"], "A": ["A"], "N": ["N"], "R": ["R"]}, 5, 30000, {'bow': 0.3, 'pos': 0.7, }, training_percent,
            #  test_percent],
            # [{"V": ["V"], "A": ["A"], "N": ["N"], "R": ["R"]}, 5, 35000, {'bow': 0.3, 'pos': 0.7, }, training_percent,
            #  test_percent],
            # [{"V": ["V"], "A": ["A"], "N": ["N"], "R": ["R"]}, 5, 25000, {'bow': 0.3, 'pos': 0.7, }, training_percent,
            #  test_percent],
            # [{"V": ["V"], "A": ["A"], "N": ["N"], "R": ["R"]}, 5, 28000, {'bow': 0.3, 'pos': 0.7, }, training_percent,
            #  test_percent],
            # [{"V": ["V"], "A": ["A"], "N": ["N"], "R": ["R"]}, 5, 32000, {'bow': 0.3, 'pos': 0.7, }, training_percent,
            #  test_percent],
            # [{"V": ["V"], "A": ["A"], "N": ["N"], "R": ["R"]}, 5, 29500, {'bow': 0.3, 'pos': 0.7, }, training_percent,
            #  test_percent],
            # [{"V": ["V"], "A": ["A"], "N": ["N"], "R": ["R"]}, 5, 30500, {'bow': 0.3, 'pos': 0.7, }, training_percent,
            #  test_percent],

            # # Test like in the paper (POS only, BOW weight = 0)
            # [{"V": ["V"], "A": ["A"], "N": ["N"], "R": ["R"]}, 5, 30000, {'bow': 0, 'pos': 1, }, training_percent,
            #  test_percent],
            # [{"V": ["V"], "A": ["A"], "N": ["N"], "R": ["R"]}, 5, 25000, {'bow': 0, 'pos': 1, }, training_percent,
            #  test_percent],
            # [{"V": ["V"], "A": ["A"], "N": ["N"], "R": ["R"]}, 5, 35000, {'bow': 0, 'pos': 1, }, training_percent,
            #  test_percent],
            # [{"V": ["V"], "A": ["A"], "N": ["N"], "R": ["R"]}, 5, 0, {'bow': 0, 'pos': 1, }, training_percent,
            #  test_percent],

            # Test: grouping A and R (POS only, BOW weight = 0)
            # [{"V": ["V"], "N": ["N"], "A+R": ["A", "R"]}, 5, 30000, {'bow': 0, 'pos': 1, }, training_percent,
            # test_percent],
            # [{"V": ["V"], "N": ["N"], "A+R": ["A", "R"]}, 5, 25000, {'bow': 0, 'pos': 1, }, training_percent,
            # test_percent],
            # [{"V": ["V"], "N": ["N"], "A+R": ["A", "R"]}, 5, 35000, {'bow': 0, 'pos': 1, }, training_percent,
            # test_percent],
            # [{"V": ["V"], "N": ["N"], "A+R": ["A", "R"]}, 5, 0, {'bow': 0, 'pos': 1, }, training_percent,
            # test_percent],

            # Test with 50% BOW 50% POS on union
            [{"V": ["V"], "A": ["A"], "N": ["N"], "R": ["R"]}, 5, 0, {'bow': 0.5, 'pos': 0.5, }, training_percent,
             test_percent],
            [{"V": ["V"], "A": ["A"], "N": ["N"], "R": ["R"]}, 5, 25000, {'bow': 0.5, 'pos': 0.5, }, training_percent,
             test_percent],
            [{"V": ["V"], "A": ["A"], "N": ["N"], "R": ["R"]}, 5, 30000, {'bow': 0.5, 'pos': 0.5, }, training_percent,
             test_percent],
            [{"V": ["V"], "A": ["A"], "N": ["N"], "R": ["R"]}, 5, 35000, {'bow': 0.5, 'pos': 0.5, }, training_percent,
             test_percent],

        ]

        start = time.time()
        print("Started... ")
        for arg in prefix_args:
            data_arg = [tagged_sentences, all_labels]
            data_arg.extend(arg)
            data_arg.append(split_job)
            run_logic(*data_arg)

        end = time.time()
        print("Elapsed time overall: ", end - start)
    else:

        predict_args = [
            [{'V': 4, 'A': 3, 'N': 1, 'R': 1}, 30000, {'bow': 0.5, 'pos': 0.5, }],
        ]

        for arg in predict_args:
            pos_vocabulary = arg[0]
            pos_group = get_pos_groups_from_vocab(pos_vocabulary)

            train_docs, test_docs, train_labels, test_labels = get_pos_datasets(tagged_sentences, all_labels,
                                                                                pos_group, training_percent,
                                                                                test_percent)
            prefix_arg = []
            prefix_arg.extend(arg)
            prefix_arg.append(training_percent)
            prefix = create_prefix_for_model_persistence(*prefix_arg)

            model_arg = [train_docs, train_labels]
            model_arg.extend(arg)
            serialized_model = os.path.join(model_path, prefix + model_extension)
            model = None
            if not os.path.isfile(serialized_model):
                model = create_fitted_model(*model_arg)
                save_model(model, serialized_model)
            if model is None:
                model = load_model(serialized_model)

            predicted = model.predict(test_docs)
            training_accuracy = model.score(train_docs, train_labels)
            testing_accuracy = model.score(test_docs, test_labels)
            f1 = f1_score(test_labels, predicted, average="macro",
                          labels=['neutral', 'positive', 'negative'])
            print("Model: " + prefix, "\nTraining accuracy", training_accuracy, "\nTesting accuracy", testing_accuracy,
                  "\nTesting F1",
                  f1, )<|MERGE_RESOLUTION|>--- conflicted
+++ resolved
@@ -1,13 +1,8 @@
 import os
 import sys
 import time
-<<<<<<< HEAD
 from model.pos import return_best_pos_weight, create_fitted_model, save_model, load_model
 from process_data.helper import get_tagged_sentences, get_labels, get_pos_datasets
-=======
-from model.train_model import return_best_pos_weight
-from process_data.helper import get_tagged_sentences, get_labels
->>>>>>> fe547515
 
 from sklearn.metrics import f1_score
 
@@ -18,8 +13,6 @@
     :param pos_vocab:
     :return:
     """
-    return {key: key.split("+") for key in pos_vocab.keys()}
-
 
 def save_results(result_path, filename, results):
     """
@@ -134,12 +127,8 @@
 if __name__ == "__main__":
     # nltk.download('stopwords')
     parent_dir = os.getcwd()
-<<<<<<< HEAD
     data_set_path = os.path.join(parent_dir, os.path.join("dataset", "processed"))
     model_path = os.path.join(parent_dir, os.path.join("dataset", "model"))
-=======
-    data_set_path = os.path.join(parent_dir, "dataset", "processed")
->>>>>>> fe547515
     results_path = os.path.join(parent_dir, "results")
     tagged_sentences = os.path.join(data_set_path, 'text_cleaned_pos.csv')
     labels = os.path.join(data_set_path, 'shuffled.csv')
