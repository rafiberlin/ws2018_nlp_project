import os
import sys

sys.path.insert(0, os.getcwd())
import math
from process_data.helper import get_tagged_sentences, get_labels, extract_range, pre_processing
from pathlib import Path
from sklearn.feature_extraction.text import CountVectorizer
from baseline.baseline import do_not_tokenize
import pandas as pd
import numpy as np
from sklearn.linear_model import LogisticRegression
from sklearn.preprocessing import normalize
from scipy.sparse import csr_matrix
from collections import defaultdict


def calculate_ocfs_score(fitted_docs, labels):
    """
    Calculate for each feature the OCFS Score, returned in a vector
    :param fitted_docs: Matrix as returned by fit_transform() in sklearn
    :param labels: Matrix as returned by extract_range() when used to extract the labels
    :return: a vector of OCFS scores
    """
    # fitted_docs_pd_frame = pd.DataFrame(fitted_docs.toarray())
    # fitted_docs_pd_frame["Label"] = labels["Label"]
    # print(fitted_docs_pd_frame)
    # totalSamples = len(fitted_docs_pd_frame)
    # all_mean = fitted_docs_pd_frame.mean(axis=0)
    # print(all_mean)
    # class_mean = fitted_docs_pd_frame.groupby("Label").mean()
    # print(class_mean)
    # classSamples = fitted_docs_pd_frame.groupby("Label").size()
    # # Sorry for that one, I tried to keep it compact due to memory issues
    # # The argument of np.sum is a list of the mean of features for each class
    # # when the mean of a featur is calculated for a class, it gets added along the rows (axis=0)
    # # to get a feature score for each feature...
    # ocfs = np.sum([(classSamples[label]/totalSamples)*np.square(class_mean.loc[label,] - all_mean) for label in class_mean.index], axis=0)
    # # print(np.square(class_mean.iloc[idx,] - all_mean))
    # # print(class_mean.loc[class_mean['Label'] == "positive"])
    docs = pd.SparseDataFrame(fitted_docs, default_fill_value=0)
<<<<<<< HEAD
    # docs = docs.fillna(0) 
    docs["Label"] = labels["Label"]
=======
    docs["Label"] = labels
>>>>>>> d2ddc1ee
    totalSamples = len(docs)
    allMean = fitted_docs.mean(axis=0)  # Don't know why mean with dataframe directly yields inaccurate results
    allMean = pd.Series(np.ravel(allMean))
    classMean = docs.groupby("Label").mean()
    classSamples = docs.groupby("Label").size()
    ocfs = np.sum(
        [(classSamples[label] / totalSamples) * np.square(classMean.loc[label] - allMean) for label in classMean.index],
        axis=0)
    return ocfs


def retrieve_features_to_remove(ocfs, lowest_val, highest_val):
    """
    Return the index of the features to discard, based on some boundary values
    :param ocfs:
    :param lowest_val:
    :param highest_val:
    :return:
    """

    return [idx for idx, val in enumerate(ocfs) if val < lowest_val or val > highest_val]


def gen_pos_features(docs, tags, weight):
    """
    Generate POS features for given docs and tags based on specific weighting scheme.
    :param docs:
    :param tags:
    :param weight:
    :return:
    """
    indptr = [0]
    indices = []
    data = []
    vocabulary = {}
    for d, e in zip(docs, tags):
        #print(d, len(d), len(e))
        temp_index = defaultdict(int)
        for term, pos in zip(d, e):
            index = vocabulary.setdefault(term, len(vocabulary))
<<<<<<< HEAD
            if pos in weight.keys():
                indices.append(index)
                val = weight[pos]
                data.append(val)
=======
            temp_index[index] += 1
            val = weight.setdefault(pos, 0)
            temp_index[index] = temp_index[index] * val

        # avoid to create 2 times the same indices within a same document, indices need to be sorted as well
        for key in sorted(temp_index.keys()):
            indices.append(key)
            data.append(temp_index[key])
        # indptr.append(indptr[-1] + len(e))
>>>>>>> d2ddc1ee
        indptr.append(len(indices))
    pos_train = csr_matrix((data, indices, indptr), dtype=float)
    pos_train_normalized = normalize(pos_train, norm='l1', copy=False)

    return pos_train_normalized


def drop_cols(matrix, drop_idx):
    """
    Drop column given index to be dropped.Based on https://stackoverflow.com/questions/23966923/delete-columns-of-matrix-of-csr-format-in-python
    :param matrix: 
    :param drop_idx: 
    :return:
    """
    drop_idx = np.unique(drop_idx)
    tempMat = matrix.tocoo()
    keep = ~np.in1d(tempMat.col, drop_idx)
    tempMat.data, tempMat.row, tempMat.col = tempMat.data[keep], tempMat.row[keep], tempMat.col[keep]
    tempMat.col -= drop_idx.searchsorted(tempMat.col)  # decrease column indices
    tempMat._shape = (tempMat.shape[0], tempMat.shape[1] - len(drop_idx))
    return tempMat.tocsr()


def main():
    #parent_dir = Path(__file__).parents[1]
    parent_dir = os.getcwd() # my sys.path is different from PyCharm
    DATA_SET_PATH = os.path.join(parent_dir, "dataset/raw_data_by_year/train/")
    TAGGED_SENTENCES = os.path.join(DATA_SET_PATH, 'text_cleaned_pos.csv')
    LABELS = os.path.join(DATA_SET_PATH, 'shuffled.csv')

    START_RANGE = 0
    END_RANGE = 3000  # Set to None to get the whole set...

    tagged_sentences = get_tagged_sentences(DATA_SET_PATH, TAGGED_SENTENCES, start_range=START_RANGE,
                                            end_range=END_RANGE, split_pos=False)

    pos_groups = {"V": ["V"], "A": ["A"], "N": ["N"], "R": ["R"]}
    # tagged_sentences = pre_processing(tagged_sentences, pos_grouping=pos_groups)

    all_docs = []
    all_tags = []

    for tagged_sentence in tagged_sentences:
        words, tags = zip(*tagged_sentence)
        all_docs.append(list(words))
        all_tags.append(list(tags))

    all_labels = get_labels(LABELS, start_range=START_RANGE, end_range=END_RANGE)
    samplesLen = len(all_labels)
    testEnd = math.floor(0.3 * samplesLen)  # 20% for test
    devEnd = math.floor(0.1 * samplesLen)  # 10% for dev

    DEV_RANGE = (0, devEnd)
    TEST_RANGE = (devEnd, testEnd)
    TRAINING_RANGE = (testEnd, samplesLen)

    dev_docs = extract_range(all_docs, DEV_RANGE[0], DEV_RANGE[1])
    dev_labels = extract_range(all_labels, DEV_RANGE[0], DEV_RANGE[1])
    dev_tags = extract_range(all_tags, DEV_RANGE[0], DEV_RANGE[1])
    # work around to prevent scikit performing tokenizing on already tokenized documents...
    bag_of_words = CountVectorizer(
        analyzer='word',
        tokenizer=do_not_tokenize,
        preprocessor=do_not_tokenize,
        token_pattern=None,
        # stop_words="english"
        binary=True  # replaces bow_train = (bow_train >= 1).astype(int)
    )
<<<<<<< HEAD
    bow_train = bag_of_words.fit_transform(dev_docs)
    ocfs = calculate_ocfs_score(bow_train, dev_labels)
=======
    bow_train = bag_of_words.fit_transform(all_docs)
    dev_labels = np.ravel(dev_labels)
    all_labels = np.ravel(all_labels)
    #
    # print("BOW" , bow_train.shape)
    # print("BOW", bow_train)
    ocfs = calculate_ocfs_score(bow_train, all_labels)
>>>>>>> d2ddc1ee
    feature_idx = retrieve_features_to_remove(ocfs, 10 ** -7, 10 ** -2)
    # print(bow_train.shape)
    # print(feature_idx)
    # print(len(feature_idx))
    vocabulary = dict(map(reversed, bag_of_words.vocabulary_.items()))
    words_to_ignore = [vocabulary[idx] for idx in feature_idx]

    # Removing the features by setting them to zero...
    # pd_bow_train = pd.DataFrame(bow_train.toarray())
    # for idx in feature_idx:
    #     pd_bow_train.iloc[:, idx] = 0
    # pd_bow_train = drop_cols(bow_train, feature_idx)
    # print(pd_bow_train.shape)
    #
    # # Train classifier on Bag of Words (Term Presence) and TF-IDF
    # bow_classifier = LogisticRegression(random_state=0, solver='lbfgs',
    #                                     multi_class='multinomial',
    #                                     max_iter=5000
    #                                     ).fit(pd_bow_train, all_labels)
    # bow_test_acc = bow_classifier.score(pd_bow_train, all_labels)

    # print(bow_test_acc)

    pos_vocab = {'N': 2, 'V': 3, 'A': 4, 'R': 5}  # 5 for N, 3 for V, 2 for A, 1 for R
    pos_train = gen_pos_features(all_docs, all_tags, pos_vocab)
    # print("POS SHAPE", pos_train.shape)
    ocfs_pos = calculate_ocfs_score(pos_train, all_labels)
    pos_feature_idx = retrieve_features_to_remove(ocfs_pos, 10 ** -7, 10 ** -2)
    pd_pos_train = drop_cols(pos_train, pos_feature_idx)
    pos_classifier = LogisticRegression(random_state=0, solver='lbfgs',
                                        multi_class='multinomial',
                                        max_iter=5000
<<<<<<< HEAD
                                        ).fit(pd_bow_train, dev_labels)
    bow_test_acc = bow_classifier.score(pd_bow_train, dev_labels)

    print(bow_test_acc)
   

    pos_vocab = {'N': 2, 'V':3, 'A':4, 'R':5}  # 5 for N, 3 for V, 2 for A, 1 for R
    pos_train = gen_pos_features(dev_docs, dev_tags, pos_vocab)
    # pos_train = csr_matrix.eliminate_zeros(pos_train)
    # print(pos_train.tocoo())
    # ocfs_pos = calculate_ocfs_score(pos_train, dev_labels)
    # feature_idx_pos = retrieve_features_to_remove(ocfs_pos, 10 ** -7, 10 ** -2)
    # pd_pos_train = drop_cols(pos_train, feature_idx_pos)
    pos_classifier = LogisticRegression(random_state=0, solver='lbfgs',
                                        multi_class='multinomial',
                                        max_iter=5000
                                        ).fit(pos_train, dev_labels)
    pos_train_acc = pos_classifier.score(pos_train, dev_labels)
    print(pos_train_acc)
    print(bow_train)
    print(pos_train)
=======
                                        ).fit(pd_pos_train, all_labels)
    pos_train_acc = pos_classifier.score(pd_pos_train, all_labels)
    print(pos_train_acc)


>>>>>>> d2ddc1ee
if __name__ == "__main__":
    main()<|MERGE_RESOLUTION|>--- conflicted
+++ resolved
@@ -39,12 +39,7 @@
     # # print(np.square(class_mean.iloc[idx,] - all_mean))
     # # print(class_mean.loc[class_mean['Label'] == "positive"])
     docs = pd.SparseDataFrame(fitted_docs, default_fill_value=0)
-<<<<<<< HEAD
-    # docs = docs.fillna(0) 
-    docs["Label"] = labels["Label"]
-=======
     docs["Label"] = labels
->>>>>>> d2ddc1ee
     totalSamples = len(docs)
     allMean = fitted_docs.mean(axis=0)  # Don't know why mean with dataframe directly yields inaccurate results
     allMean = pd.Series(np.ravel(allMean))
@@ -85,12 +80,6 @@
         temp_index = defaultdict(int)
         for term, pos in zip(d, e):
             index = vocabulary.setdefault(term, len(vocabulary))
-<<<<<<< HEAD
-            if pos in weight.keys():
-                indices.append(index)
-                val = weight[pos]
-                data.append(val)
-=======
             temp_index[index] += 1
             val = weight.setdefault(pos, 0)
             temp_index[index] = temp_index[index] * val
@@ -100,11 +89,44 @@
             indices.append(key)
             data.append(temp_index[key])
         # indptr.append(indptr[-1] + len(e))
->>>>>>> d2ddc1ee
         indptr.append(len(indices))
     pos_train = csr_matrix((data, indices, indptr), dtype=float)
     pos_train_normalized = normalize(pos_train, norm='l1', copy=False)
-
+    # print(temp_index)
+    return pos_train_normalized, vocabulary, pos_train_normalized.shape
+
+
+def convert(docs, tags, weight, vocabulary, dim):
+    """
+    docstring here
+    :param docs: 
+    :param tags: 
+    :param weight: 
+    :param vocabulary: 
+    :return:
+    """
+    indptr = [0]
+    indices = []
+    data = []
+    column = dim[1]
+    for d, e in zip(docs, tags):
+        #print(d, len(d), len(e))
+        temp_index = defaultdict(int)
+        for term, pos in zip(d, e):
+            if term in vocabulary.keys():
+                index = vocabulary[term]
+                temp_index[index] += 1
+                val = weight.setdefault(pos, 0)
+                temp_index[index] = temp_index[index] * val
+
+        # avoid to create 2 times the same indices within a same document, indices need to be sorted as well
+        for key in sorted(temp_index.keys()):
+            indices.append(key)
+            data.append(temp_index[key])
+        # indptr.append(indptr[-1] + len(e))
+        indptr.append(len(indices))
+    pos_train = csr_matrix((data, indices, indptr), shape=(len(docs), column), dtype=float)
+    pos_train_normalized = normalize(pos_train, norm='l1', copy=False)
     return pos_train_normalized
 
 
@@ -127,7 +149,7 @@
 def main():
     #parent_dir = Path(__file__).parents[1]
     parent_dir = os.getcwd() # my sys.path is different from PyCharm
-    DATA_SET_PATH = os.path.join(parent_dir, "dataset/raw_data_by_year/train/")
+    DATA_SET_PATH = os.path.join(parent_dir, "dataset")
     TAGGED_SENTENCES = os.path.join(DATA_SET_PATH, 'text_cleaned_pos.csv')
     LABELS = os.path.join(DATA_SET_PATH, 'shuffled.csv')
 
@@ -138,7 +160,7 @@
                                             end_range=END_RANGE, split_pos=False)
 
     pos_groups = {"V": ["V"], "A": ["A"], "N": ["N"], "R": ["R"]}
-    # tagged_sentences = pre_processing(tagged_sentences, pos_grouping=pos_groups)
+    # # tagged_sentences = pre_processing(tagged_sentences, pos_grouping=pos_groups)
 
     all_docs = []
     all_tags = []
@@ -149,17 +171,26 @@
         all_tags.append(list(tags))
 
     all_labels = get_labels(LABELS, start_range=START_RANGE, end_range=END_RANGE)
-    samplesLen = len(all_labels)
-    testEnd = math.floor(0.3 * samplesLen)  # 20% for test
-    devEnd = math.floor(0.1 * samplesLen)  # 10% for dev
-
-    DEV_RANGE = (0, devEnd)
-    TEST_RANGE = (devEnd, testEnd)
-    TRAINING_RANGE = (testEnd, samplesLen)
-
-    dev_docs = extract_range(all_docs, DEV_RANGE[0], DEV_RANGE[1])
-    dev_labels = extract_range(all_labels, DEV_RANGE[0], DEV_RANGE[1])
-    dev_tags = extract_range(all_tags, DEV_RANGE[0], DEV_RANGE[1])
+    # samplesLen = len(all_labels)
+    # testEnd = math.floor(0.3 * samplesLen)  # 20% for test
+    # devEnd = math.floor(0.1 * samplesLen)  # 10% for dev
+
+    # DEV_RANGE = (0, devEnd)
+    # TEST_RANGE = (devEnd, testEnd)
+    # TRAINING_RANGE = (testEnd, samplesLen)
+
+    # dev_docs = extract_range(all_docs, DEV_RANGE[0], DEV_RANGE[1])
+    # dev_labels = extract_range(all_labels, DEV_RANGE[0], DEV_RANGE[1])
+    # dev_tags = extract_range(all_tags, DEV_RANGE[0], DEV_RANGE[1])
+    # docs, tags = get_tagged_sentences(path, TAGGED_SENTENCES,)
+    # labels = get_labels(LABELS)
+    dataLen = len(all_labels)
+    trainEnd = math.floor(0.7 * dataLen)  # 70% for train
+    testStart = math.floor(0.8 * dataLen)  # 20% for test
+    train_docs, test_docs = all_docs[:trainEnd], all_docs[testStart:]
+    train_labels, test_labels = all_labels[:trainEnd], all_labels[testStart:]
+    train_tags, test_tags = all_tags[:trainEnd], all_tags[testStart:]
+
     # work around to prevent scikit performing tokenizing on already tokenized documents...
     bag_of_words = CountVectorizer(
         analyzer='word',
@@ -169,18 +200,15 @@
         # stop_words="english"
         binary=True  # replaces bow_train = (bow_train >= 1).astype(int)
     )
-<<<<<<< HEAD
-    bow_train = bag_of_words.fit_transform(dev_docs)
-    ocfs = calculate_ocfs_score(bow_train, dev_labels)
-=======
     bow_train = bag_of_words.fit_transform(all_docs)
-    dev_labels = np.ravel(dev_labels)
+    # dev_labels = np.ravel(dev_labels)
     all_labels = np.ravel(all_labels)
+    train_labels = np.ravel(train_labels)
+    test_labels = np.ravel(test_labels)
     #
     # print("BOW" , bow_train.shape)
     # print("BOW", bow_train)
     ocfs = calculate_ocfs_score(bow_train, all_labels)
->>>>>>> d2ddc1ee
     feature_idx = retrieve_features_to_remove(ocfs, 10 ** -7, 10 ** -2)
     # print(bow_train.shape)
     # print(feature_idx)
@@ -205,42 +233,26 @@
     # print(bow_test_acc)
 
     pos_vocab = {'N': 2, 'V': 3, 'A': 4, 'R': 5}  # 5 for N, 3 for V, 2 for A, 1 for R
-    pos_train = gen_pos_features(all_docs, all_tags, pos_vocab)
+    pos_train, word_idx, dim = gen_pos_features(train_docs, train_tags, pos_vocab)
     # print("POS SHAPE", pos_train.shape)
-    ocfs_pos = calculate_ocfs_score(pos_train, all_labels)
+    ocfs_pos = calculate_ocfs_score(pos_train, train_labels)
     pos_feature_idx = retrieve_features_to_remove(ocfs_pos, 10 ** -7, 10 ** -2)
     pd_pos_train = drop_cols(pos_train, pos_feature_idx)
     pos_classifier = LogisticRegression(random_state=0, solver='lbfgs',
                                         multi_class='multinomial',
                                         max_iter=5000
-<<<<<<< HEAD
-                                        ).fit(pd_bow_train, dev_labels)
-    bow_test_acc = bow_classifier.score(pd_bow_train, dev_labels)
-
-    print(bow_test_acc)
-   
-
-    pos_vocab = {'N': 2, 'V':3, 'A':4, 'R':5}  # 5 for N, 3 for V, 2 for A, 1 for R
-    pos_train = gen_pos_features(dev_docs, dev_tags, pos_vocab)
-    # pos_train = csr_matrix.eliminate_zeros(pos_train)
-    # print(pos_train.tocoo())
-    # ocfs_pos = calculate_ocfs_score(pos_train, dev_labels)
-    # feature_idx_pos = retrieve_features_to_remove(ocfs_pos, 10 ** -7, 10 ** -2)
-    # pd_pos_train = drop_cols(pos_train, feature_idx_pos)
-    pos_classifier = LogisticRegression(random_state=0, solver='lbfgs',
-                                        multi_class='multinomial',
-                                        max_iter=5000
-                                        ).fit(pos_train, dev_labels)
-    pos_train_acc = pos_classifier.score(pos_train, dev_labels)
+                                        ).fit(pd_pos_train, train_labels)
+    pos_train_acc = pos_classifier.score(pd_pos_train, train_labels)
+
+    # pos_test = gen_pos_features(test_docs, test_tags, pos_vocab)
+    pos_test = convert(test_docs, test_tags, pos_vocab, word_idx, dim)
+    pd_pos_test = drop_cols(pos_test, pos_feature_idx)
+    pos_test_acc = pos_classifier.score(pd_pos_test, test_labels)
     print(pos_train_acc)
-    print(bow_train)
-    print(pos_train)
-=======
-                                        ).fit(pd_pos_train, all_labels)
-    pos_train_acc = pos_classifier.score(pd_pos_train, all_labels)
-    print(pos_train_acc)
-
-
->>>>>>> d2ddc1ee
+    print(pos_test_acc)
+    print(pos_train.shape)
+    print(pos_test.shape)
+
+
 if __name__ == "__main__":
     main()