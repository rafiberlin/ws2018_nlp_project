--- conflicted
+++ resolved
@@ -84,8 +84,6 @@
  year={2011}
 }
 
-<<<<<<< HEAD
-=======
 %For our baseline
 
 %Scikit-learn webpage asks to cite them like this:
@@ -101,7 +99,6 @@
  year={2011}
 }
 
->>>>>>> 5974aa8c
 @misc{sklearnTfidfVectorizer,
     url = {https://scikit-learn.org/stable/modules/generated/sklearn.feature_extraction.text.TfidfVectorizer.html},
     title = {scikit-learn TfidfVectorizer},
