import pandas as pd
import glob
import os
import re
import csv
from pathlib import Path
import html
import matplotlib.pyplot as plt


def reduce_lengthening(text):
    """
    Removes any letter that is repeated more than 2 times.
    E.g. "paaaaaarty" => "paarty"
    :param text: text to correct
    :return: corrected text
    """
    pattern = re.compile(r"(.)\1{2,}")
    return pattern.sub(r"\1\1", text)


def remove_backslash_carefully(word, last_corrections=None):
    """
    Only remove the starting backslash if all characters coming afterwards
    are word characters (should not destroy emojis)
    :param word: word with a backslash
    :param last_corrections: dictionary with already corrected words
    :return: corrected word
    """

    if last_corrections is None:
        last_corrections = {}

    corrected_word = word

    if last_corrections is not None and word in dict.keys(last_corrections):
        return last_corrections[word]

    if word.startswith("\\"):
        backslash_end_regex = r"^\\[\w]+"
        word_only = re.search(backslash_end_regex, word)
        if word_only:
            corrected_word = corrected_word[1:]
            last_corrections[word] = corrected_word
    if word.endswith("\\"):
        backslash_end_regex = r"[\w]+\\$"
        word_only = re.search(backslash_end_regex, word)
        if word_only:
            corrected_word = corrected_word[:-1]
            last_corrections[word] = corrected_word
    return corrected_word


def apply_word_corrections(word, last_corrections=None):
    """
    Reduce lenghtening and remove unnecessary backslashes from input word
    :param word: word to correct
    :param last_corrections: dictionary to store words where backslash was removed
    :return: corrected word
    """
    word = reduce_lengthening(word)
    word = remove_backslash_carefully(word, last_corrections)
    return word


def merge_files_as_binary(path, output, file_pattern="*.txt"):
    """
    Given a certain file pattern, merge the content of all files in the directory "path" to the
    desired output file "output".
    USed to merge individual raw datasets into one all_raw dataset
    :param path: a directory
    :param output: complete path to an output file
    :param file_pattern: type of files to be merged
    :return: nothing, just writes into output file
    """

    all_files = glob.glob(os.path.join(path, file_pattern))
    with open(output, 'wb') as outfile:
        for f_name in all_files:
            with open(f_name, "rb") as infile:
                for line in infile:
                    outfile.write(line)


def filter_unwanted_characters(input_file, output_path, shuffle=False):
    """
    Remove broken lines (which can't be output to proper csv because they contain a tab)
    :param input_file: complete path to an input file
    :param output_path: complete path to an output file
    :param shuffle: reorder the loaded data if True
    :return: nothing, just writes into files
    """
    df = pd.read_csv(input_file, index_col=None, sep='\t', header=None, names=['id', 'sentiment', 'text', 'to_delete'])
    df = df.drop_duplicates(subset="id", keep="first")
    # workaround somehow, some lines are not being read produced as proper csv
    #  we remove the entries with \t hindering the proper output. we are losing approximatively 500 documents

    pattern_deletion = "\t"
    filt = df['text'].str.contains(pattern_deletion)
    df = df[~filt]
    df = df.reset_index(drop=True)
    # Remove quotes and tab
    df['text'] = df.text.str.replace('\'', '')
    df['text'] = df.text.str.replace('\"', '')
    df['text'] = df.text.str.replace('\t', '')
    # html decoding
    df['text'] = df.text.apply(html.unescape)

    if shuffle:
        df = df.sample(frac=1)
        df = df.reset_index(drop=True)
    file_encoding = "utf-8-sig"

    print('filter unwanted', output_path)
    df.to_csv(os.path.join(output_path, "shuffled.csv"), header=None, encoding=file_encoding,
              quoting=csv.QUOTE_ALL,
              columns=['sentiment', 'text'],
              index=True)
    escape_char_textonly = " "
    df.to_csv(os.path.join(output_path, "text_only.csv"), header=None, encoding=file_encoding,
              quoting=csv.QUOTE_NONE,
              escapechar=escape_char_textonly,
              columns=['text'], index=False)


def clean_data(input_file, output_file):
    """
    The input file will be cleaned and teh resutl will be written to a file as follows:
    - replace username by token @GENERICUSER
    - replace email by token EMAIL@GENERIC.COM
    - replace urls by http://genericurl.com
    - spelling correction

    :param input_file: name of input file for cleaning
    :param output_file: name of output file to write results into
    :return: nothing, just writes into a file
    """
    spelling_corrections = {}
    # speller = SpellCorrector(corpus="english")

    file_encoding = "utf-8-sig"
    with open(output_file, mode="w", encoding=file_encoding, newline='') as outfile:
        with open(input_file, mode="r", encoding=file_encoding, newline='') as infile:
            for line in infile:
                # replace number
                line = re.sub(r"[0-9]{1,3}(,[0-9]{3})\.[0-9]+", "GENERICNUMBER", line)

                # replace email addresses by generic email token
                line = re.sub(r"[a-zA-Z0-9_.+-]+@[a-zA-Z0-9-]+\.[a-zA-Z0-9-.]+", "EMAIL@GENERIC.COM", line)

                # replace user name by a generic user name token
                line = re.sub(r"@[A-Za-z0-9_]{1,15}", "@GENERICUSER", line)

                # replace URL by a generic URL token
                line = re.sub(
                    r'http\S+',
                    "http://genericurl.com", line)

                # replace any formatted / unformatted numbers and replaces it
                line = re.sub(
                    r'\b\d[\d,.]*\b',
                    "GENERICNUMBER", line)

                # Remove : and - surrounded by characters
                line = re.sub('\s[:-]\s', " ", line)

                cleaned_line = ' '.join(
                    [apply_word_corrections(word, spelling_corrections).lower() for word in line.split()])
                outfile.write(cleaned_line + "\n")


def create_files_for_analysis(path, shuffle=False):
    """
    Merges individual raw docs into one dataset file, filters unwanted characters from dataset,
    shuffles it, cleans it with clean_data and writes it into file text_cleaned.csv
    :param path: path to a document with raw tweets
    :param shuffle: if True shuffle the tweets
    :return: nothing, just writes into files
    """
    print("Start")
    all_raw = os.path.join(path, "all_raw.csv")
    processed_path = os.path.join(Path(__file__).parents[2].__str__(), 'dataset', 'processed')
    merge_files_as_binary(path, all_raw)
    filter_unwanted_characters(all_raw, processed_path, shuffle)
    clean_data(os.path.join(processed_path, "text_only.csv"),
               os.path.join(processed_path, "text_cleaned.csv"))
    print("Finish")


def build_pie_chart(data_frame_labels, chart_title="Label distribution in the SemEval 2017 data set",
                    filename="dataset/label_chart.png"):
    """
    Creates a pie chart of data distribution. Used for presentation.
    :param data_frame_labels: sentiment labels for sentences as returned by process_data.helper.get_labels()
    :param chart_title: Title as it appears on the chart itself
    :param filename: The name of file with the chart
    :return: nothing, just saves the chart as .png
    """
    val_counts = data_frame_labels.Label.value_counts()
    label_count = [val_counts["positive"], val_counts["negative"], val_counts["neutral"]]
    # print("count", label_count)
    label = ['positive', 'negative', 'neutral']
    colors = ['lightblue', 'orange', 'lightgray']
    explode = (0.1, 0.1, 0.1)  # only "explode" the 2nd slice (i.e. 'Hogs')
    plt.pie(label_count, explode=explode, colors=colors, labels=label,
            autopct='%1.1f%%', shadow=True)
    plt.title(chart_title, bbox={'facecolor': '0.95', 'pad': 5})
    plt.savefig(filename)


def main():
    """
    Creates clean data for classification
<<<<<<< HEAD
    :return: Nothing
    """

    parent_dir = Path(__file__).parents[1]
=======
    '''
    parent_dir = Path(__file__).parents[2]
    print(parent_dir)
>>>>>>> 3ba0b0ed
    train_path = os.path.join(parent_dir.__str__(), 'dataset', 'raw')
    shuffle_data = True
    create_files_for_analysis(train_path, shuffle_data)


if __name__ == "__main__":
    main()<|MERGE_RESOLUTION|>--- conflicted
+++ resolved
@@ -211,16 +211,11 @@
 def main():
     """
     Creates clean data for classification
-<<<<<<< HEAD
     :return: Nothing
     """
 
-    parent_dir = Path(__file__).parents[1]
-=======
-    '''
     parent_dir = Path(__file__).parents[2]
     print(parent_dir)
->>>>>>> 3ba0b0ed
     train_path = os.path.join(parent_dir.__str__(), 'dataset', 'raw')
     shuffle_data = True
     create_files_for_analysis(train_path, shuffle_data)
